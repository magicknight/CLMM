"""
Tests for polaraveraging.py
"""
import clmm.polaraveraging as pa
from numpy import testing
import numpy as np
from astropy.table import Table
import os

def test_make_bins():
    ## do something
    testing.assert_equal(len( pa.make_bins(1,10,9,False)),10 )
    testing.assert_allclose( pa.make_bins(1,10,9,False) , np.arange(1.,11.) )
    testing.assert_allclose( pa.make_bins(1,10000,4,True) ,10.**(np.arange(5)) )
    
    testing.assert_raises(TypeError, pa.make_bins, rmin='glue', rmax=10, n_bins=9, log_bins=False)
    testing.assert_raises(TypeError, pa.make_bins, rmin=1, rmax='glue', n_bins=9, log_bins=False)
    testing.assert_raises(TypeError, pa.make_bins, rmin=1, rmax=10, n_bins='glue', log_bins=False)
    testing.assert_raises(TypeError, pa.make_bins, rmin=1, rmax=10, n_bins=9, log_bins='glue')

    testing.assert_raises(ValueError, pa.make_bins, rmin=1, rmax=10, n_bins=-4, log_bins=False)
    testing.assert_raises(ValueError, pa.make_bins, rmin=1, rmax=-10, n_bins=9, log_bins=False)
    testing.assert_raises(ValueError, pa.make_bins, rmin=1, rmax=10, n_bins=0, log_bins=False)
    testing.assert_raises(TypeError, pa.make_bins, rmin=1, rmax=10, n_bins=9.9, log_bins=False)

def test_compute_g_x():
    pass
    data = np.array([[0.01, 0.02, 0.01], # g1
                     [0.01, 0.02, 0.03], # g2
                     [0.1, 1.2, 3.]]) # phi [rad]

    # test that function works for scalar and vector input
    assert(isinstance(pa._compute_g_x(*data[:,0]), float))
    assert(isinstance(pa._compute_g_x(*data), np.ndarray))
    testing.assert_equal(3, len(pa._compute_g_x(*data)))
    testing.assert_equal(pa._compute_g_x(*(data[:,0])), pa._compute_g_x(*data)[0])
    
    # test same length array input
    testing.assert_raises(ValueError, pa._compute_g_x, data[0,0], data[1], data[2])
    testing.assert_raises(ValueError, pa._compute_g_x, data[0], data[1,0], data[2])
    testing.assert_raises(ValueError, pa._compute_g_x, data[0], data[1], data[2,0])
    testing.assert_raises(ValueError, pa._compute_g_x, data[0,0], data[1,0], data[2])
    testing.assert_raises(ValueError, pa._compute_g_x, data[0], data[1,0], data[2,0])
    testing.assert_raises(ValueError, pa._compute_g_x, data[0,0], data[1], data[2,0])
 
    
    # test for input range
<<<<<<< HEAD
    testing.assert_raises(ValueError, pa._compute_g_x, 0.1, 0.1, -3.15)
    testing.assert_raises(ValueError, pa._compute_g_x, 0.1, 0.1, 2.*np.pi+0.1)
    testing.assert_almost_equal(pa._compute_g_x(0.1, 0.1, 0.), pa._compute_g_x(0.1, 0.1, np.pi))

    
    # test for reasonable values
    testing.assert_almost_equal(pa._compute_g_x(100., 0., 0.), 0.0)
    testing.assert_almost_equal(pa._compute_g_x(0., 100., np.pi/4.), 0.0)
    testing.assert_almost_equal(pa._compute_g_x(0., 0., 0.3), 0.)
 
=======
    testing.assert_raises(ValueError, pa._compute_g_x, -0.1, 0.1, 1.0)
    testing.assert_raises(ValueError, pa._compute_g_x, 0.1, -0.1, 1.0)
    testing.assert_raises(ValueError, pa._compute_g_x, 0.1, 0.1, -361.)
    testing.assert_raises(ValueError, pa._compute_g_x, 0.1, 0.1, 361.)

    #testing.assert_equal(pa._compute_g_x(0.1, 0.1, 0.), pa._compute_g_x(0.1, 0.1, 360.))

    # test for reasonable values
    testing.assert_equal(pa._compute_g_x(100, 0, 0.), 0)
    testing.assert_equal(pa._compute_g_x(0, 100, 45.), 0)
    testing.assert_equal(pa._compute_g_x(0, 0, 234.), 0) 


def test_compute_radial_averages():

    #testing input types
#    testing.assert_raises(TypeError, pa._compute_radial_averages, radius="glue", g=10, bins=[np.arange(1.,16.)])
    testing.assert_raises(TypeError, pa._compute_radial_averages, radius=np.arange(1.,10.), g="glue", bins=[np.arange(1.,16.)])  
    testing.assert_raises(TypeError, pa._compute_radial_averages, radius=np.arange(1.,10.), g=np.arange(1.,10.), bins='glue') 

    #want radius and g to have same number of entries
    testing.assert_raises(TypeError, pa._compute_radial_averages, radius=np.arange(1.,10.), g=np.arange(1.,7.), bins=[np.arange(1.,16.)])

    #want nbins <=2 
    testing.assert_raises(TypeError, pa._compute_radial_averages, radius=np.arange(1.,10.), g=np.arange(1.,10.), bins=1)

    #want binning to encompass entire radial range
    testing.assert_raises(ValueError, pa._compute_radial_averages, radius=np.arange(1.,10.), g=np.arange(1.,10.), bins=[1,6,7])
    testing.assert_raises(ValueError, pa._compute_radial_averages, radius=np.arange(1.,10.), g=np.arange(1.,10.), bins=[5,6,7]) 
>>>>>>> b19d7879

def test_compute_g_t():
    data = np.array([[0.01, 0.02, 0.01], # g1
                     [0.01, 0.02, 0.03], # g2
                     [0.1, 1.2, 3.]]) # phi [rad]

    # test that function works for scalar and vector input
#    testing.assert(isinstance(float, pa._compute_g_t(*(data[:,0]))))
#    testing.assert(isinstance(np.array, pa._compute_g_t(*data)))
    testing.assert_equal(3, len(pa._compute_g_t(*data)))
    testing.assert_equal(pa._compute_g_t(*(data[:,0])), pa._compute_g_t(*data)[0])
    
    # test same length array input
    testing.assert_raises(ValueError, pa._compute_g_t, data[0,0], data[1], data[2])
    testing.assert_raises(ValueError, pa._compute_g_t, data[0], data[1,0], data[2])
    testing.assert_raises(ValueError, pa._compute_g_t, data[0], data[1], data[2,0])
    testing.assert_raises(ValueError, pa._compute_g_t, data[0,0], data[1,0], data[2])
    testing.assert_raises(ValueError, pa._compute_g_t, data[0], data[1,0], data[2,0])
    testing.assert_raises(ValueError, pa._compute_g_t, data[0,0], data[1], data[2,0])
    
    # test for input range
    testing.assert_raises(ValueError, pa._compute_g_t, 0.1, 0.1, -3.15)
    testing.assert_raises(ValueError, pa._compute_g_t, 0.1, 0.1, 2.*np.pi+0.1)
    testing.assert_almost_equal(pa._compute_g_t(0.1, 0.1, 0.), pa._compute_g_t(0.1, 0.1, np.pi))
    
    # test for reasonable values
    testing.assert_almost_equal(pa._compute_g_t(100., 0., 0.), -100.0)
    testing.assert_almost_equal(pa._compute_g_t(0., 100., np.pi/4.), -100.0)
    testing.assert_almost_equal(pa._compute_g_t(0., 0., 0.3), 0.)
    

def test_compute_theta_phi():
    ra_l, dec_l = 161., 65.
    ra_s, dec_s = np.array([-355., 355.]), np.array([-85., 85.])
    rtol=1.e-7

    # Test type on inputs - In retrospect, I don't think these tests really matter much as
    # the math will crash on its own. They alll passed without adding any checks
    # testing.assert_raises(TypeError, pa._compute_theta_phi, str(ra_l), dec_l, ra_s, dec_s, 'flat')
    # testing.assert_raises(TypeError, pa._compute_theta_phi, ra_l, str(dec_l), ra_s, dec_s, 'flat')
    # testing.assert_raises(TypeError, pa._compute_theta_phi, ra_l, dec_l, str(ra_s), dec_s, 'flat')
    # testing.assert_raises(TypeError, pa._compute_theta_phi, ra_l, dec_l, ra_s, str(dec_s), 'flat')

    # Test domains on inputs
    testing.assert_raises(ValueError, pa._compute_theta_phi, ra_l, dec_l, ra_s, dec_s, 'phat')
    testing.assert_raises(ValueError, pa._compute_theta_phi, -365., dec_l, ra_s, dec_s, 'flat')
    testing.assert_raises(ValueError, pa._compute_theta_phi, 365., dec_l, ra_s, dec_s, 'flat')
    testing.assert_raises(ValueError, pa._compute_theta_phi, ra_l, 95., ra_s, dec_s, 'flat')
    testing.assert_raises(ValueError, pa._compute_theta_phi, ra_l, -95., ra_s, dec_s, 'flat')
    testing.assert_raises(ValueError, pa._compute_theta_phi, ra_l, dec_l, ra_s-10., dec_s, 'flat')
    testing.assert_raises(ValueError, pa._compute_theta_phi, ra_l, dec_l, ra_s+10., dec_s, 'flat')
    testing.assert_raises(ValueError, pa._compute_theta_phi, ra_l, dec_l, ra_s, dec_s-10., 'flat')
    testing.assert_raises(ValueError, pa._compute_theta_phi, ra_l, dec_l, ra_s, dec_s+10., 'flat')

    # Test outputs for reasonable values with flat sky
    ra_l, dec_l = 161.32, 51.49
    ra_s, dec_s = np.array([161.29, 161.34]), np.array([51.45, 51.55])
    thetas, phis = pa._compute_theta_phi(ra_l, dec_l, ra_s, dec_s, 'flat')
    testing.assert_allclose(thetas, np.array([0.00077050407583119666, 0.00106951489719733675]), rtol=rtol,
                            err_msg="Reasonable values with flat sky not matching to precision for theta")
    testing.assert_allclose(phis, np.array([-1.13390499136495481736, 1.77544123918164542530]), rtol=rtol,
                            err_msg="Reasonable values with flat sky not matching to precision for phi")

    # Test that flat sky remains the default
    thetas2, phis2 = pa._compute_theta_phi(ra_l, dec_l, ra_s, dec_s)
    testing.assert_allclose(thetas2, thetas, rtol=rtol, err_msg="Theta for default sky value not in agreement for precision")
    testing.assert_allclose(phis2, phis, rtol=rtol, err_msg="Phi for default sky value not in agreement for precision")

    # Test outputs for reasonable values with curved sky - Not implemented in the code!
    # theta, phi = pa._compute_theta_phi(ral, decl, ras, decs, 'curved')
    # testing.assert_allclose(theta, desired, rtol=rtol, err_msg="Reasonable values with curved sky not matching to precision for theta")
    # testing.assert_allclose(phi, desired, rtol=rtol, err_msg="Reasonable values with curved sky not matching to precision for phi")

    # Test outputs for edge cases 
    # ra/dec=0
    testing.assert_allclose(pa._compute_theta_phi(0.0, 0.0, ra_s, dec_s),
                            [[2.95479482616592248334, 2.95615695795537858359], [2.83280558128919901506, 2.83233281390148761147]],
                            rtol, err_msg="Failure when RA_lens=DEC_lens=0.0")
    # l/s at same ra or dec
    testing.assert_allclose(pa._compute_theta_phi(ra_l, dec_l, np.array([161.32, 161.34]), dec_s),
                            [[0.00069813170079771690, 0.00106951489719733675], [-1.57079632679489655800, 1.77544123918164542530]],
                            rtol, err_msg="Failure when lens and a source share an RA")
    testing.assert_allclose(pa._compute_theta_phi(ra_l, dec_l, ra_s, np.array([51.49, 51.55])),
                            [[0.00032601941539388962, 0.00106951489719733675], [0.00000000000000000000, 1.77544123918164542530]],
                            rtol, err_msg="Failure when lens and a source share a DEC")
    # l/s at same ra AND dec
    testing.assert_allclose(pa._compute_theta_phi(ra_l, dec_l, np.array([161.32, 161.34]), np.array([51.49, 51.55])),
                            [[0.00000000000000000000, 0.00106951489719733675], [0.00000000000000000000, 1.77544123918164542530]],
                            rtol, err_msg="Failure when lens and a source share an RA and a DEC")
    # ra1, ra2 = .1 and 359.9
    # testing.assert_allclose(pa._compute_theta_phi(), desired, rtol, err_msg="")
    # ra1, ra2 = 0, 180.1
    # testing.assert_allclose(pa._compute_theta_phi(), desired, rtol, err_msg="")
    # ra1, ra2 = -180, 180
    # testing.assert_allclose(pa._compute_theta_phi(), desired, rtol, err_msg="")
    # dec1, dec2 = 90, -90
    # testing.assert_allclose(pa._compute_theta_phi(), desired, rtol, err_msg="")

def test_compute_shear():
    g1, g2 = 0, 100
    ra_l, dec_l = 0, 90.
    ra_s, dec_s = 0, 45. 
    sky = 'curve'
    theta, phi = pa._compute_theta_phi(ra_l, dec_l, ra_s, dec_s, sky = sky)
    testing.assert_equal(pa._compute_shear(ra_l, dec_l, ra_s, dec_s, sky = sky), 0)

if __name__ == "__main__":
    #test_make_bins()
    #test_compute_g_x()
    #test_compute_g_t()
    test_compute_radial_averages()<|MERGE_RESOLUTION|>--- conflicted
+++ resolved
@@ -42,10 +42,8 @@
     testing.assert_raises(ValueError, pa._compute_g_x, data[0,0], data[1,0], data[2])
     testing.assert_raises(ValueError, pa._compute_g_x, data[0], data[1,0], data[2,0])
     testing.assert_raises(ValueError, pa._compute_g_x, data[0,0], data[1], data[2,0])
- 
     
     # test for input range
-<<<<<<< HEAD
     testing.assert_raises(ValueError, pa._compute_g_x, 0.1, 0.1, -3.15)
     testing.assert_raises(ValueError, pa._compute_g_x, 0.1, 0.1, 2.*np.pi+0.1)
     testing.assert_almost_equal(pa._compute_g_x(0.1, 0.1, 0.), pa._compute_g_x(0.1, 0.1, np.pi))
@@ -55,20 +53,6 @@
     testing.assert_almost_equal(pa._compute_g_x(100., 0., 0.), 0.0)
     testing.assert_almost_equal(pa._compute_g_x(0., 100., np.pi/4.), 0.0)
     testing.assert_almost_equal(pa._compute_g_x(0., 0., 0.3), 0.)
- 
-=======
-    testing.assert_raises(ValueError, pa._compute_g_x, -0.1, 0.1, 1.0)
-    testing.assert_raises(ValueError, pa._compute_g_x, 0.1, -0.1, 1.0)
-    testing.assert_raises(ValueError, pa._compute_g_x, 0.1, 0.1, -361.)
-    testing.assert_raises(ValueError, pa._compute_g_x, 0.1, 0.1, 361.)
-
-    #testing.assert_equal(pa._compute_g_x(0.1, 0.1, 0.), pa._compute_g_x(0.1, 0.1, 360.))
-
-    # test for reasonable values
-    testing.assert_equal(pa._compute_g_x(100, 0, 0.), 0)
-    testing.assert_equal(pa._compute_g_x(0, 100, 45.), 0)
-    testing.assert_equal(pa._compute_g_x(0, 0, 234.), 0) 
-
 
 def test_compute_radial_averages():
 
@@ -86,7 +70,6 @@
     #want binning to encompass entire radial range
     testing.assert_raises(ValueError, pa._compute_radial_averages, radius=np.arange(1.,10.), g=np.arange(1.,10.), bins=[1,6,7])
     testing.assert_raises(ValueError, pa._compute_radial_averages, radius=np.arange(1.,10.), g=np.arange(1.,10.), bins=[5,6,7]) 
->>>>>>> b19d7879
 
 def test_compute_g_t():
     data = np.array([[0.01, 0.02, 0.01], # g1
