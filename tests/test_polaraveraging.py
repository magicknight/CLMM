"""
Tests for polaraveraging.py
"""
import clmm.polaraveraging as pa
from numpy import testing
import numpy as np
from astropy.table import Table
import os

def test_make_bins():
    ## do something
    testing.assert_equal(len( pa.make_bins(1,10,9,False)),10 )
    testing.assert_allclose( pa.make_bins(1,10,9,False) , np.arange(1.,11.) )
    testing.assert_allclose( pa.make_bins(1,10000,4,True) ,10.**(np.arange(5)) )
    
    testing.assert_raises(TypeError, pa.make_bins, rmin='glue', rmax=10, n_bins=9, log_bins=False)
    testing.assert_raises(TypeError, pa.make_bins, rmin=1, rmax='glue', n_bins=9, log_bins=False)
    testing.assert_raises(TypeError, pa.make_bins, rmin=1, rmax=10, n_bins='glue', log_bins=False)
    testing.assert_raises(TypeError, pa.make_bins, rmin=1, rmax=10, n_bins=9, log_bins='glue')

    testing.assert_raises(ValueError, pa.make_bins, rmin=1, rmax=10, n_bins=-4, log_bins=False)
    testing.assert_raises(ValueError, pa.make_bins, rmin=1, rmax=-10, n_bins=9, log_bins=False)
    testing.assert_raises(ValueError, pa.make_bins, rmin=1, rmax=10, n_bins=0, log_bins=False)
    testing.assert_raises(TypeError, pa.make_bins, rmin=1, rmax=10, n_bins=9.9, log_bins=False)

def test_compute_g_x():
    pass
    data = np.array([[0.01, 0.02, 0.01], # g1
                     [0.01, 0.02, 0.03], # g2
                     [0.1, 1.2, 3.]]) # phi [rad]

    # test that function works for scalar and vector input
    assert(isinstance(pa._compute_g_x(*data[:,0]), float))
    assert(isinstance(pa._compute_g_x(*data), np.ndarray))
    testing.assert_equal(3, len(pa._compute_g_x(*data)))
    testing.assert_equal(pa._compute_g_x(*(data[:,0])), pa._compute_g_x(*data)[0])
    
    # test same length array input
    testing.assert_raises(ValueError, pa._compute_g_x, data[0,0], data[1], data[2])
    testing.assert_raises(ValueError, pa._compute_g_x, data[0], data[1,0], data[2])
    testing.assert_raises(ValueError, pa._compute_g_x, data[0], data[1], data[2,0])
    testing.assert_raises(ValueError, pa._compute_g_x, data[0,0], data[1,0], data[2])
    testing.assert_raises(ValueError, pa._compute_g_x, data[0], data[1,0], data[2,0])
    testing.assert_raises(ValueError, pa._compute_g_x, data[0,0], data[1], data[2,0])
    
    # test for input range
    testing.assert_raises(ValueError, pa._compute_g_x, 0.1, 0.1, -3.15)
    testing.assert_raises(ValueError, pa._compute_g_x, 0.1, 0.1, 2.*np.pi+0.1)
    testing.assert_almost_equal(pa._compute_g_x(0.1, 0.1, 0.), pa._compute_g_x(0.1, 0.1, np.pi))

    
    # test for reasonable values
    testing.assert_almost_equal(pa._compute_g_x(100., 0., 0.), 0.0)
    testing.assert_almost_equal(pa._compute_g_x(0., 100., np.pi/4.), 0.0)
    testing.assert_almost_equal(pa._compute_g_x(0., 0., 0.3), 0.)

def test_compute_g_t():
    data = np.array([[0.01, 0.02, 0.01], # g1
                     [0.01, 0.02, 0.03], # g2
                     [0.1, 1.2, 3.]]) # phi [rad]

    # test that function works for scalar and vector input
#    testing.assert(isinstance(float, pa._compute_g_t(*(data[:,0]))))
#    testing.assert(isinstance(np.array, pa._compute_g_t(*data)))
    testing.assert_equal(3, len(pa._compute_g_t(*data)))
    testing.assert_equal(pa._compute_g_t(*(data[:,0])), pa._compute_g_t(*data)[0])
    
    # test same length array input
    testing.assert_raises(ValueError, pa._compute_g_t, data[0,0], data[1], data[2])
    testing.assert_raises(ValueError, pa._compute_g_t, data[0], data[1,0], data[2])
    testing.assert_raises(ValueError, pa._compute_g_t, data[0], data[1], data[2,0])
    testing.assert_raises(ValueError, pa._compute_g_t, data[0,0], data[1,0], data[2])
    testing.assert_raises(ValueError, pa._compute_g_t, data[0], data[1,0], data[2,0])
    testing.assert_raises(ValueError, pa._compute_g_t, data[0,0], data[1], data[2,0])
    
    # test for input range
    testing.assert_raises(ValueError, pa._compute_g_t, 0.1, 0.1, -3.15)
    testing.assert_raises(ValueError, pa._compute_g_t, 0.1, 0.1, 2.*np.pi+0.1)
    testing.assert_almost_equal(pa._compute_g_t(0.1, 0.1, 0.), pa._compute_g_t(0.1, 0.1, np.pi))
    
    # test for reasonable values
    testing.assert_almost_equal(pa._compute_g_t(100., 0., 0.), -100.0)
    testing.assert_almost_equal(pa._compute_g_t(0., 100., np.pi/4.), -100.0)
    testing.assert_almost_equal(pa._compute_g_t(0., 0., 0.3), 0.)

    
def test_compute_radial_averages():

    #testing input types
    testing.assert_raises(TypeError, pa._compute_radial_averages, radius="glue", g=10, bins=[np.arange(1.,16.)])
    testing.assert_raises(TypeError, pa._compute_radial_averages, radius=np.arange(1.,10.), g="glue", bins=[np.arange(1.,16.)])  
    testing.assert_raises(TypeError, pa._compute_radial_averages, radius=np.arange(1.,10.), g=np.arange(1.,10.), bins='glue') 

    #want radius and g to have same number of entries
    testing.assert_raises(TypeError, pa._compute_radial_averages, radius=np.arange(1.,10.), g=np.arange(1.,7.), bins=[np.arange(1.,16.)])

    #want binning to encompass entire radial range
    testing.assert_raises(ValueError, pa._compute_radial_averages, radius=np.arange(1.,10.), g=np.arange(1.,10.), bins=[1,6,7])
    testing.assert_raises(ValueError, pa._compute_radial_averages, radius=np.arange(1.,6.), g=np.arange(1.,6.), bins=[5,6,7]) 

    

def test_compute_theta_phi():
    ra_l, dec_l = 161., 65.
    ra_s, dec_s = np.array([-355., 355.]), np.array([-85., 85.])
    rtol=1.e-7

    # Test type on inputs - In retrospect, I don't think these tests really matter much as
    # the math will crash on its own. They alll passed without adding any checks
    # testing.assert_raises(TypeError, pa._compute_theta_phi, str(ra_l), dec_l, ra_s, dec_s, 'flat')
    # testing.assert_raises(TypeError, pa._compute_theta_phi, ra_l, str(dec_l), ra_s, dec_s, 'flat')
    # testing.assert_raises(TypeError, pa._compute_theta_phi, ra_l, dec_l, str(ra_s), dec_s, 'flat')
    # testing.assert_raises(TypeError, pa._compute_theta_phi, ra_l, dec_l, ra_s, str(dec_s), 'flat')

    # Test domains on inputs
    testing.assert_raises(ValueError, pa._compute_theta_phi, ra_l, dec_l, ra_s, dec_s, 'phat')
    testing.assert_raises(ValueError, pa._compute_theta_phi, -365., dec_l, ra_s, dec_s, 'flat')
    testing.assert_raises(ValueError, pa._compute_theta_phi, 365., dec_l, ra_s, dec_s, 'flat')
    testing.assert_raises(ValueError, pa._compute_theta_phi, ra_l, 95., ra_s, dec_s, 'flat')
    testing.assert_raises(ValueError, pa._compute_theta_phi, ra_l, -95., ra_s, dec_s, 'flat')
    testing.assert_raises(ValueError, pa._compute_theta_phi, ra_l, dec_l, ra_s-10., dec_s, 'flat')
    testing.assert_raises(ValueError, pa._compute_theta_phi, ra_l, dec_l, ra_s+10., dec_s, 'flat')
    testing.assert_raises(ValueError, pa._compute_theta_phi, ra_l, dec_l, ra_s, dec_s-10., 'flat')
    testing.assert_raises(ValueError, pa._compute_theta_phi, ra_l, dec_l, ra_s, dec_s+10., 'flat')

    # Test outputs for reasonable values with flat sky
    ra_l, dec_l = 161.32, 51.49
    ra_s, dec_s = np.array([161.29, 161.34]), np.array([51.45, 51.55])
    thetas, phis = pa._compute_theta_phi(ra_l, dec_l, ra_s, dec_s, 'flat')
    testing.assert_allclose(thetas, np.array([0.00077050407583119666, 0.00106951489719733675]), rtol=rtol,
                            err_msg="Reasonable values with flat sky not matching to precision for theta")
    testing.assert_allclose(phis, np.array([-1.13390499136495481736, 1.77544123918164542530]), rtol=rtol,
                            err_msg="Reasonable values with flat sky not matching to precision for phi")

    # Test that flat sky remains the default
    thetas2, phis2 = pa._compute_theta_phi(ra_l, dec_l, ra_s, dec_s)
    testing.assert_allclose(thetas2, thetas, rtol=rtol, err_msg="Theta for default sky value not in agreement for precision")
    testing.assert_allclose(phis2, phis, rtol=rtol, err_msg="Phi for default sky value not in agreement for precision")

    # Test outputs for reasonable values with curved sky - Not implemented in the code!
    # theta, phi = pa._compute_theta_phi(ral, decl, ras, decs, 'curved')
    # testing.assert_allclose(theta, desired, rtol=rtol, err_msg="Reasonable values with curved sky not matching to precision for theta")
    # testing.assert_allclose(phi, desired, rtol=rtol, err_msg="Reasonable values with curved sky not matching to precision for phi")

    # Test outputs for edge cases 
    # ra/dec=0
    testing.assert_allclose(pa._compute_theta_phi(0.0, 0.0, ra_s, dec_s),
                            [[2.95479482616592248334, 2.95615695795537858359], [2.83280558128919901506, 2.83233281390148761147]],
                            rtol, err_msg="Failure when RA_lens=DEC_lens=0.0")
    # l/s at same ra or dec
    testing.assert_allclose(pa._compute_theta_phi(ra_l, dec_l, np.array([161.32, 161.34]), dec_s),
                            [[0.00069813170079771690, 0.00106951489719733675], [-1.57079632679489655800, 1.77544123918164542530]],
                            rtol, err_msg="Failure when lens and a source share an RA")
    testing.assert_allclose(pa._compute_theta_phi(ra_l, dec_l, ra_s, np.array([51.49, 51.55])),
                            [[0.00032601941539388962, 0.00106951489719733675], [0.00000000000000000000, 1.77544123918164542530]],
                            rtol, err_msg="Failure when lens and a source share a DEC")
    # l/s at same ra AND dec
    testing.assert_raises(ValueError, pa._compute_theta_phi, ra_l, dec_l, np.array([161.32, 161.34]), np.array([51.49, 51.55]))
    
    #testing.assert_allclose(pa._compute_theta_phi(ra_l, dec_l, np.array([161.32, 161.34]), np.array([51.49, 51.55])),
    #                        [[0.00000000000000000000, 0.00106951489719733675], [0.00000000000000000000, 1.77544123918164542530]],
    #                        rtol, err_msg="Failure when lens and a source share an RA and a DEC")
    
    # ra1, ra2 = .1 and 359.9
    # testing.assert_allclose(pa._compute_theta_phi(), desired, rtol, err_msg="")
    # ra1, ra2 = 0, 180.1
    # testing.assert_allclose(pa._compute_theta_phi(), desired, rtol, err_msg="")
    # ra1, ra2 = -180, 180
    # testing.assert_allclose(pa._compute_theta_phi(), desired, rtol, err_msg="")
    # dec1, dec2 = 90, -90
    # testing.assert_allclose(pa._compute_theta_phi(), desired, rtol, err_msg="")

def test_compute_shear():
    g1, g2 = 0, 100
    rtol = 1e-7
    ra_l, dec_l = 161.32, 51.49
    ra_s, dec_s = np.array([161.29, 161.34]), np.array([51.45, 51.55])
    thetas, phis = pa._compute_theta_phi(ra_l, dec_l, ra_s, dec_s, 'flat')
    cl_theta, cl_gt, cl_gx = pa._compute_shear(ra_l, dec_l, ra_s, dec_s,
                            g1, g2, sky='flat')
    testing.assert_allclose(pa._compute_shear(ra_l, dec_l, ra_s, dec_s,
                            g1, g2, sky='flat'),
        np.array([[0.00077050407583119666, 0.00106951489719733675],
            [ 7.667626e+01,  3.979579e+01],
            [-6.419307e+01, -9.174037e+01]]),
            rtol=rtol)

if __name__ == "__main__":
<<<<<<< HEAD
    test_make_bins()
    test_compute_g_x()
    test_compute_g_t()
    test_compute_radial_averages()
    test_compute_shear()
=======
    #test_make_bins()
    #test_compute_g_x()
    #test_compute_g_t()
    test_compute_radial_averages()
>>>>>>> 6b06cbe7
<|MERGE_RESOLUTION|>--- conflicted
+++ resolved
@@ -186,15 +186,8 @@
             rtol=rtol)
 
 if __name__ == "__main__":
-<<<<<<< HEAD
-    test_make_bins()
-    test_compute_g_x()
-    test_compute_g_t()
-    test_compute_radial_averages()
-    test_compute_shear()
-=======
     #test_make_bins()
     #test_compute_g_x()
     #test_compute_g_t()
     test_compute_radial_averages()
->>>>>>> 6b06cbe7
+    test_compute_shear()