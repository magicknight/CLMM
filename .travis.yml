--- conflicted
+++ resolved
@@ -28,16 +28,11 @@
 
   # Other dependencies here:
   - pip install pylint
-<<<<<<< HEAD
   #- pip install pyccl
-
-=======
-#  - pip install pyccl
   - pip install astropy
   - pip install scipy
   - pip install colossus
-  - pip install matplotlib
->>>>>>> 2188b84e
+  #- pip install matplotlib
 
 script:
   # Run the unit tests:
