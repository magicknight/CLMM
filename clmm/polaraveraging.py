--- conflicted
+++ resolved
@@ -338,14 +338,8 @@
 
     if units in units_bank:
         units_ = units_bank[units]
-        if units[1:] == "pc":
-<<<<<<< HEAD
+        if units[1:] == "pc"
             if isinstance(cosmo,astropy.cosmology.core.FlatLambdaCDM): # astropy cosmology type
-=======
-            if z_cl is None:
-                raise ValueError("To compute physical units, z_cl must not be None")
-            if str(type(cosmo)) == "<class 'abc.ABCMeta'>": # astropy cosmology type
->>>>>>> 8cfc6e22
                 Da = cosmo.angular_diameter_distance(z_cl).to(units_).value
             elif isinstance(cosmo, ccl.core.Cosmology): # astropy cosmology type
                 Da = ccl.comoving_angular_distance(cosmo, 1/(1+z_cl)) / (1+z_cl) * u.Mpc.to(units_)
@@ -356,7 +350,8 @@
             return theta.to(units_).value
     else:
         raise ValueError("units (%s) not in %s"%(units, str(units_bank.keys())))
-
+    if z_cl is None:
+        raise ValueError("To compute physical units, z_cl must not be None")
 
 def make_bins(rmin, rmax, n_bins=10, log_bins=False):
     """Define equal sized bins with an array of n_bins+1 bin edges
