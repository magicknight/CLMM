"""@file polaraveraging.py
Functions to compute polar/azimuthal averages in radial bins
"""
try:
    import pyccl as ccl
except:
    pass
import numpy as np
import matplotlib.pyplot as plt
from astropy.coordinates import SkyCoord
from astropy.cosmology import FlatLambdaCDM
from astropy.table import Table
from astropy import units as u

<<<<<<< HEAD
##############################################################################################
=======
def compute_shear(cluster, geometry="flat", add_to_cluster=True):
    """Computs tangential and cross shear along 
         with radius in radians
    Parameters
    ----------
    cluster: GalaxyCluster object
        GalaxyCluster object with galaxies
    geometry: str ('flat', 'curve')
        Geometry to be used in the computation of theta, phi
    add_to_cluster: bool
        Adds the outputs to cluster.galcat
    Returns
    -------
    gt: float vector
        tangential shear
    gx: float vector
        cross shear
    theta: float vector
        radius in radians
    """
    if not ('e1' in cluster.galcat.columns() \ 
        and 'e2' in cluster.galcat.columns()):
        raise TypeError('shear information is missing in galaxy, ',
                        'must have (e1, e2) or (gamma1, gamma2, kappa)')
    theta, gt , gx = _compute_shear(cluster.ra, cluster.dec, 
        cluster.galcat['ra'], cluster.galcat['dec'], 
        cluster.galcat['e1'], cluster.galcat['e2'], 
        sky=geometry)
    if add_to_cluster:
        cluster.galcat['theta'] = theta
        cluster.galcat['gt'] = gt
        cluster.galcat['gx'] = gx
    return theta, gt , gx
def make_shear_profile(cluster, bins=None, add_to_cluster=True):
    """ Computes shear profile of the cluster
    Parameters
    ----------
    cluster: GalaxyCluster object
        GalaxyCluster object with galaxies
    add_to_cluster: bool
        Adds the outputs to cluster.profile
    Returns
    -------
    profile_table: astropy Table
        Table with r_profile, gt profile (and error) and
        gx profile (and error)
    """
    if not ('gt' in cluster.galcat.columns() \ 
        and 'gx' in cluster.galcat.columns()):
        and 'theta' in cluster.galcat.columns()):
        raise TypeError('shear information is missing in galaxy, ',
                        'must have (e1, e2) or (gamma1, gamma2, kappa).',
                        'Run compute_shear first!')
    rMpc = cluster.galcat['theta'] *\
         cosmo.angular_diameter_distance(cluster.z).value
    r_avg, gt_avg, gt_std = _make_shear_profile(rMpc, cluster.galcat['gt'])
    r_avg, gx_avg, gx_std = _make_shear_profile(rMpc, cluster.galcat['gx'])
    profile_table = Table([r, gt, gterr, gx, gxerr],
        names = ('r', 'gt', 'gt_err', 'gx', 'gx_err'))
    if add_to_cluster:
        cluster.profile = profile_table
    return profile_table

>>>>>>> 5512f61f
def _astropy_to_CCL_cosmo_object(astropy_cosmology_object) :
#ALLOWS TO USE EITHER ASTROPY OR CCL FOR COSMO OBJECT, MAYBE THIS FUNCTION SOULD NOT BE HERE
#adapted from https://github.com/LSSTDESC/CLMM/blob/issue/111/model-definition/clmm/modeling.py
    ''' 
    Generates a ccl cosmology object from an GCR or astropy cosmology object.  
    '''
    apy_cosmo = astropy_cosmology_object
    ccl_cosmo = ccl.Cosmology(Omega_c=apy_cosmo.Odm0,
                  Omega_b=apy_cosmo.Ob0,
                  h=apy_cosmo.h,
                  n_s=apy_cosmo.n_s,
                  sigma8=apy_cosmo.sigma8,
                  Omega_k=apy_cosmo.Ok0)
    
    return ccl_cosmo
##############################################################################################


def _compute_theta_phi(ra_l, dec_l, ra_s, dec_s, sky="flat"):
    """Returns the characteristic angles of the lens system
    
    Add extended description

    Parameters
    ----------
    ra_l, dec_l : float 
        ra and dec of lens in decimal degrees
    ra_s, dec_s : array_like, float
        ra and dec of source in decimal degrees
    sky : str, optional
        'flat' uses the flat sky approximation (default) and 'curved' uses exact angles

    Returns
    -------
    theta : array_like, float
        Angular separation on the sky in radians
    phi : array_like, float
        Angle in radians, (can we do better)
    """
    dx = (ra_s-ra_l)*u.deg.to(u.rad) * np.cos(dec_l *u.deg.to(u.rad))             
    dy = (dec_s - dec_l)*u.deg.to(u.rad)                 
    phi = np.arctan2(dy, -dx)     
    
    if sky == "curved":
        coord_l = SkyCoord(ra_l*u.deg,dec_l*u.deg)
        coord_s = SkyCoord(ra_s*u.deg,dec_s*u.deg)
        theta = coord_l.separation(coord_s).to(u.rad).value

    else:                     
        theta =  np.sqrt(dx**2 + dy**2)

    return theta, phi


def _compute_g_t(g1, g2, phi):
    """Computes the tangential shear for each source in the galaxy catalog

    Add extended description

    Parameters
    ----------
    g1, g2 : array_like, float
        Ellipticity or shear for each source in the galaxy catalog
    phi: array_like, float
        As defined in comput_theta_phi (readdress this one)

    Returns
    -------
    g_t : array_like, float
        tangential shear (need not be reduced shear)

    Notes
    -----
    g_t = - (g_1 * \cos(2\phi) + g_2 * \sin(2\phi)) [cf. eqs. 7-8 of Schrabback et al. 2018, arXiv:1611.03866]
    """
    g_t = - (g1*np.cos(2*phi) + g2*np.sin(2*phi))
    return g_t


def _compute_g_x(g1, g2, phi):
    """Computes cross shear for each source in galaxy catalog
    
    Parameters
    ----------
    g1, g2,: array_like, float
        ra and dec of the lens (l) and source (s)  in decimal degrees
    phi: array_like, float
        As defined in comput_theta_phi

    Returns
    -------
    gx: array_like, float
        cross shear

    Notes
    -----
    Computes the cross shear for each source in the catalog as:
    g_x = - g_1 * \sin(2\phi) + g_2 * \cos(2\phi)    [cf. eqs. 7-8 of Schrabback et al. 2018, arXiv:1611.03866]
    """ 
    g_x = - g1 * np.sin(2*phi) + g2 *np.cos(2*phi)
    return g_x


def _compute_shear(ra_l, dec_l, ra_s, dec_s, g1, g2, sky="flat"):
    """Wrapper that returns tangential and cross shear along with radius in radians
    
    Parameters
    ----------
    ra_l, dec_l: float 
        ra and dec of lens in decimal degrees
    ra_s, dec_s: array_like, float
        ra and dec of source in decimal degrees
    g1, g2: array_like, float
        shears or ellipticities from galaxy table
    sky: str, optional
        'flat' uses the flat sky approximation (default) and 'curved' uses exact angles

    Returns
    -------
    gt: array_like, float
        tangential shear
    gx: array_like, float
        cross shear
    theta: array_like, float
        Angular separation between lens and sources

    Notes
    -----
    Computes the cross shear for each source in the galaxy catalog as:
    g_x = - g_1 * \sin(2\phi) + g_2 * \cos(2\phi)
    g_t = - (g_1 * \cos(2\phi) + g_2 * \sin(2\phi)) [cf. eqs. 7-8 of Schrabback et al. 2018, arXiv:1611.03866]
    """ 
    theta, phi = _compute_theta_phi(ra_l, dec_l, ra_s, dec_s, sky = sky)
    g_t = _compute_g_t(g1,g2,phi)
    g_x = _compute_g_x(g1,g2,phi)
    return theta, g_t, g_x


def _make_bins(rmin, rmax, n_bins=10, log_bins=False):
    """Define equal sized bins with an array of n_bins+1 bin edges
    
    Parameters
    ----------
    rmin, rmax,: float
        minimum and and maximum range of data (any units)
    n_bins: float
        number of bins you want to create
    log_bins: bool
        set to 'True' equal sized bins in log space

    Returns
    -------
    binedges: array_like, float
        n_bins+1 dimensional array that defines bin edges
    """
    if log_bins==True:
        rmin = np.log(rmin)
        rmax = np.log(rmax)
        logbinedges = np.linspace(rmin, rmax, n_bins+1, endpoint=True)
        binedges = np.exp(logbinedges)
    else:
        binedges = np.linspace(rmin, rmax, n_bins+1, endpoint=True)
            
    return binedges


def _make_shear_profile(radius, g, bins=None):
    """Returns astropy table containing shear profile of either tangential or cross shear

    Parameters
    ----------
    radius: array_like, float
        Distance (physical or angular) between source galaxy to cluster center
    g: array_like, float
        Either tangential or cross shear (g_t or g_x)
    bins: array_like, float
        User defined n_bins + 1 dimensional array of bins, if 'None', the default is 10 equally spaced radial bins

    Returns
    -------
    r_profile: array_like, float
        Centers of radial bins
    g_profile: array_like, float
        Average shears per bin
    gerr_profile: array_like, float
        Standard deviation of shear per bin
    """
    if np.any(bins) == None:
        nbins = 10
        bins = np.linspace(np.min(radius), np.max(radius), nbins)

    g_profile = np.zeros(len(bins) - 1)
    gerr_profile = np.zeros(len(bins) - 1)
    r_profile =  np.zeros(len(bins) - 1)

    for i in range(len(bins)-1):
        cond = (radius>= bins[i]) & (radius < bins[i+1])
        index = np.where(cond)[0]
        r_profile[i] = np.average(radius[index])
        g_profile[i] = np.average(g[index])
        if len(index) != 0:
            gerr_profile[i] = np.std(g[index]) / np.sqrt(float(len(index)))
        else:
            gerr_profile[i] = np.nan

    return r_profile, g_profile, gerr_profile


def _plot_profiles(r, gt, gterr, gx=None, gxerr=None, r_units=""):
    """Plot shear profiles for validation

    Parameters
    ----------
    r: array_like, float
        radius 
    gt: array_like, float
        tangential shear
    gterr: array_like, float
        error on tangential shear
    gx: array_like, float
        cross shear
    gxerr: array_like, float
        error on cross shear 
    """
    fig, ax = plt.subplots()
    ax.plot(r, gt, 'bo-', label="tangential shear")
    ax.errorbar(r, gt, gterr)
    
    if type(gx) is np.ndarray:
        plt.plot(r, gx, 'ro-', label="cross shear")
        plt.errorbar(r, gx, gxerr)

    ax.legend()
    ax.set_xlabel("r [%s]"%r_units)
    ax.set_ylabel('$\\gamma$')

    return(fig, ax)<|MERGE_RESOLUTION|>--- conflicted
+++ resolved
@@ -12,9 +12,25 @@
 from astropy.table import Table
 from astropy import units as u
 
-<<<<<<< HEAD
+
 ##############################################################################################
-=======
+def _astropy_to_CCL_cosmo_object(astropy_cosmology_object) :
+#ALLOWS TO USE EITHER ASTROPY OR CCL FOR COSMO OBJECT, MAYBE THIS FUNCTION SOULD NOT BE HERE
+#adapted from https://github.com/LSSTDESC/CLMM/blob/issue/111/model-definition/clmm/modeling.py
+    ''' 
+    Generates a ccl cosmology object from an GCR or astropy cosmology object.  
+    '''
+    apy_cosmo = astropy_cosmology_object
+    ccl_cosmo = ccl.Cosmology(Omega_c=apy_cosmo.Odm0,
+                  Omega_b=apy_cosmo.Ob0,
+                  h=apy_cosmo.h,
+                  n_s=apy_cosmo.n_s,
+                  sigma8=apy_cosmo.sigma8,
+                  Omega_k=apy_cosmo.Ok0)
+    
+    return ccl_cosmo
+##############################################################################################
+
 def compute_shear(cluster, geometry="flat", add_to_cluster=True):
     """Computs tangential and cross shear along 
          with radius in radians
@@ -48,6 +64,8 @@
         cluster.galcat['gt'] = gt
         cluster.galcat['gx'] = gx
     return theta, gt , gx
+
+
 def make_shear_profile(cluster, bins=None, add_to_cluster=True):
     """ Computes shear profile of the cluster
     Parameters
@@ -78,24 +96,6 @@
         cluster.profile = profile_table
     return profile_table
 
->>>>>>> 5512f61f
-def _astropy_to_CCL_cosmo_object(astropy_cosmology_object) :
-#ALLOWS TO USE EITHER ASTROPY OR CCL FOR COSMO OBJECT, MAYBE THIS FUNCTION SOULD NOT BE HERE
-#adapted from https://github.com/LSSTDESC/CLMM/blob/issue/111/model-definition/clmm/modeling.py
-    ''' 
-    Generates a ccl cosmology object from an GCR or astropy cosmology object.  
-    '''
-    apy_cosmo = astropy_cosmology_object
-    ccl_cosmo = ccl.Cosmology(Omega_c=apy_cosmo.Odm0,
-                  Omega_b=apy_cosmo.Ob0,
-                  h=apy_cosmo.h,
-                  n_s=apy_cosmo.n_s,
-                  sigma8=apy_cosmo.sigma8,
-                  Omega_k=apy_cosmo.Ok0)
-    
-    return ccl_cosmo
-##############################################################################################
-
 
 def _compute_theta_phi(ra_l, dec_l, ra_s, dec_s, sky="flat"):
     """Returns the characteristic angles of the lens system
