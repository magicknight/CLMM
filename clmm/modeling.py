--- conflicted
+++ resolved
@@ -73,447 +73,3 @@
     '''
     z = 1. / a - 1.
     return z
-
-def get_3d_density(r3d, mdelta, cdelta, cosmo, Delta=200, halo_profile_parameterization='nfw'):
-    '''
-    Retrieve the 3d density $\rho(r)$
-
-    Parameters
-    ----------
-    r3d : array-like, float
-        The radial positions in Mpc/h.
-    mdelta : float
-        Galaxy cluster mass in Msun/h.
-    cdelta : float
-        Galaxy cluster NFW concentration.
-    cosmo : pyccl.core.Cosmology object
-        CCL Cosmology object
-    Delta : int, optional
-        Mass overdensity definition; defaults to 200.
-    halo_profile_parameterization : str, optional
-        Profile model parameterization, with the following supported options:
-        `nfw` (default) - $\rho(r)=\frac{\rho_0}{c/(r/R_{vir})(1+c/(r/R_{vir}))^2}$ [insert citation here]
-    z_src_model : str, optional
-        Source redshift model, with the following supported options:
-        `single_plane` (default) - all sources at one redshift
-        `known_z_src` - known individual source galaxy redshifts, e.g. discrete case
-        `z_src_distribution` - known source redshift distribution, e.g. continuous case requiring integration.
-
-    Returns
-    -------
-    rho : array-like, float
-        3-dimensional mass density
-
-    Notes
-    -----
-    AIM: We should only require arguments that are necessary for all profiles and use another structure to take the arguments necessary for specific models
-    '''
-    cosmo = _cclify_astropy_cosmo(cosmo)
-    Omega_m = cosmo['Omega_c'] + cosmo['Omega_b']
-
-    if halo_profile_parameterization == 'nfw':
-        rho = ct.density.rho_nfw_at_r(r3d, mdelta, cdelta, Omega_m, delta=Delta)
-        return rho
-    else:
-        pass
-
-def predict_surface_density(r_proj, mdelta, cdelta, cosmo, Delta=200, halo_profile_parameterization='nfw'):
-    '''
-    Computes the surface mass density $\Sigma(R) = \Omega_m \rho_{crit} \int^\inf_{-\inf} dz \Xi_{hm} (\sqrt{R^2+z^2})$, where $\Xi_{hm}$ is the halo mass function.
-
-    Parameters
-    ----------
-    r_proj : array-like
-        The projected radial positions in Mpc/h.
-    mdelta : float
-        Galaxy cluster mass in Msun/h.
-    cdelta : float
-        Galaxy cluster NFW concentration.
-    cosmo : pyccl.core.Cosmology object
-        CCL Cosmology object
-    Delta : int, optional
-        Mass overdensity definition; defaults to 200.
-    halo_profile_parameterization : str, optional
-        Profile model parameterization, with the following supported options:
-        `nfw` (default) - [insert citation here]
-    z_src_model : str, optional
-        Source redshift model, with the following supported options:
-        `single_plane` (default) - all sources at one redshift
-        `known_z_src` - known individual source galaxy redshifts, e.g. discrete case
-        `z_src_distribution` - known source redshift distribution, e.g. continuous case requiring integration.
-
-    Returns
-    -------
-    sigma : array-like, float
-        Surface density, Sigma in units of [h M_\\odot/$pc^2$]
-
-    Notes
-    -----
-    AIM: We should only require arguments that are necessary for all models and use another structure to take the arguments necessary for specific models.
-    '''
-    cosmo = _cclify_astropy_cosmo(cosmo)
-    Omega_m = cosmo['Omega_c'] + cosmo['Omega_b']
-
-    if halo_profile_parameterization == 'nfw':
-        sigma = ct.deltasigma.Sigma_nfw_at_R(r_proj, mdelta, cdelta, Omega_m, delta=Delta)
-        return sigma
-    else:
-        #return ct.Sigma_at_R(r_proj, mdelta, cdelta, cosmo.Omegam, delta=Delta)
-        pass
-
-def predict_excess_surface_density(r_proj, mdelta, cdelta, cosmo, Delta=200, halo_profile_parameterization='nfw'):
-    '''
-    Computes the excess surface density $\Delta\Sigma(R) = \bar{\Sigma}(<R)-\Sigma(R)$, where $\bar{\Sigma}(<R) = \frac{2}{R^2} \int^R_0 dR' R' \Sigma(R')$
-
-    Parameters
-    ----------
-    r_proj : array-like
-        The projected radial positions in Mpc/h.
-    mdelta : float
-        Galaxy cluster mass in Msun/h.
-    cdelta : float
-        Galaxy cluster NFW concentration.
-    cosmo : pyccl.core.Cosmology object
-        CCL Cosmology object
-    Delta : int, optional
-        Mass overdensity definition; defaults to 200.
-    halo_profile_parameterization : str, optional
-        Profile model parameterization, with the following supported options:
-        `nfw` (default) - [insert citation here]
-    z_src_model : str, optional
-        Source redshift model, with the following supported options:
-        `single_plane` (default) - all sources at one redshift
-        `known_z_src` - known individual source galaxy redshifts, e.g. discrete case
-        `z_src_distribution` - known source redshift distribution, e.g. continuous case requiring integration.
-
-    Returns
-    -------
-    deltasigma : array-like, float
-        Excess surface density, DeltaSigma in units of [h M_\\odot/$pc^2$].
-    '''
-    cosmo = _cclify_astropy_cosmo(cosmo)
-    Omega_m = cosmo['Omega_c'] + cosmo['Omega_b']
-
-    if halo_profile_parameterization == 'nfw':
-        Sigma_r_proj = np.logspace(-3, 4, 1000)
-        Sigma = ct.deltasigma.Sigma_nfw_at_R(Sigma_r_proj, mdelta, cdelta, Omega_m, delta=Delta)
-        # ^ Note: Let's not use this naming convention when transfering ct to ccl....
-        deltasigma = ct.deltasigma.DeltaSigma_at_R(r_proj, Sigma_r_proj, Sigma, mdelta, cdelta, Omega_m, delta=Delta)
-        return deltasigma
-    else:
-        pass
-
-def _get_comoving_angular_distance_a(cosmo, aexp2, aexp1=1.):
-    '''
-    This is a function to calculate d_LS (angular distance between lens and source) because CCL cannot yet do it.  Temporarily using the astropy implementation.
-
-    Parameters
-    ----------
-    cosmo : pyccl.core.Cosmology object
-            CCL Cosmology object
-    aexp2 : float
-        smaller scale factor
-    aexp1 : float, optional
-        larger scale factor; defaults to 1.
-
-    Returns
-    -------
-    da: float
-        angular diameter distance
-
-    Notes
-    -----
-    This is definitely broken if other cosmological parameter specifications differ, so we'll have to revise this later.
-    # AIM: needs a docstring for args
-    '''
-    z1 = _get_z_from_a(aexp1)
-    z2 = _get_z_from_a(aexp2)
-    Omega_m = cosmo['Omega_b'] + cosmo['Omega_c']
-    if type(cosmo) == astropy.cosmology.core.FlatLambdaCDM:
-        ap_cosmo = cosmo
-    else:
-        ap_cosmo = astropy.FlatLambdaCDM(H0=cosmo['H_0'], Om0=Omega_m, Ob0=cosmo['Omega_b'])
-    # astropy angular diameter distance in Mpc
-    # need to return in pc/h
-    da = ap_cosmo.angular_diameter_distance_z1z2(z1, z2).to_value(units.pc) * ap_cosmo.h
-    return da
-
-<<<<<<< HEAD
-def comoving_angular_distance(cosmo, aexp):
-    '''
-    Calculates comoving angular distance to an aexp given a cosmology
-    
-    Parameters
-    ----------
-    cosmo : ccl cosmology object
-    
-    Returns
-    -------
-    da : comoving_angular_distance
-
-    Notes
-    -----
-    
-
-    ''' 
-    mpc_to_pc = 1e6
-    
-    try :
-        import pyccl as ccl
-        return ccl.comoving_angular_distance(cosmo, aexp) * aexp * cosmo['h'] * mpc_to_pc
-
-    except ImportError :
-        from astropy.cosmology import FlatLambdaCDM
-        from astropy import units as u
-
-        z = get_z_from_a(aexp)
-        ap_cosmo = FlatLambdaCDM(H0=cosmo['H_0'], Om0=cosmo['Omega_m'])
-        # astropy angular diameter distance in Mpc
-        # need to return in pc/h
-        da = ap_cosmo.angular_diameter_distance(z).to_value(u.pc) * cosmo['h']
-        return da
-
-    
-
-=======
->>>>>>> 9286a35d
-def get_critical_surface_density(cosmo, z_cluster, z_source):
-    '''
-    Computes the critical surface density $\Sigma_{crit} = \frac{c^2}{4\pi G} \frac{D_s}{D_LD_{LS}}$
-
-    Parameters
-    ----------
-    cosmo : pyccl.core.Cosmology object
-        CCL Cosmology object
-    z_cluster : float
-        Galaxy cluster redshift
-    z_source : array-like, float
-        Background source galaxy redshift(s)
-
-    Returns
-    -------
-    sigmacrit : float
-        Cosmology-dependent critical surface density
-
-    Notes
-    -----
-    We will need gamma inf and kappa inf for alternative z_src_models using Beta_s
-    '''
-    # m_to_pc = 3.2408e-17
-    # kg_to_msun = 5.0279e-31
-    # if type(cosmo) == pyccl.core.Cosmology:
-    #     c = ccl.physical_constants.CLIGHT * m_to_pc
-    #     G = ccl.physical_constants.GNEWT * (m_to_pc)**3 / (kg_to_msun)
-    # else:
-    c = astropy.constants.c.to_value(astropy.units('pc/s'))
-    G = astropy.constants.G.to_value(astropy.units('pc3 / (Msun s2)'))
-
-    aexp_cluster = _get_a_from_z(z_cluster)
-    aexp_src = _get_a_from_z(z_source)
-
-    d_l = _get_comoving_angular_distance_a(cosmo, aexp_cluster)
-    d_s = _get_comoving_angular_distance_a(cosmo, aexp_src)
-    d_ls = _get_comoving_angular_distance_a(cosmo, aexp_src, aexp_cluster)
-
-    # will need to deal with units: distances in Mpc and some CCL constants in SI
-    sigmacrit = d_s / (d_l * d_ls) * c * c / (4 * np.pi * G)
-    return sigmacrit
-
-def predict_tangential_shear(r_proj, mdelta, cdelta, z_cluster, z_source, cosmo, Delta=200, halo_profile_parameterization='nfw', z_src_model='single_plane'):
-    '''
-    Computes the tangential shear $\gamma_t = \frac{\Delta\Sigma}{\Sigma_{crit}} = \frac{\bar{\Sigma}-\Sigma}{\Sigma_{crit}}}$, or $\gamma_t = \gamma_\inf \times \Beta_s$
-
-    Parameters
-    ----------
-    r_proj : array-like
-        The projected radial positions in Mpc/h.
-    mdelta : float
-        Galaxy cluster mass in Msun/h.
-    cdelta : float
-        Galaxy cluster NFW concentration.
-    z_cluster : float
-        Galaxy cluster redshift
-    z_source : array-like, float
-        Background source galaxy redshift(s)
-    cosmo : pyccl.core.Cosmology object
-        CCL Cosmology object
-    Delta : int, optional
-        Mass overdensity definition.  Defaults to 200.
-    halo_profile_parameterization : str, optional
-        Profile model parameterization, with the following supported options:
-        `nfw` (default) - [insert citation here]
-    z_src_model : str, optional
-        Source redshift model, with the following supported options:
-        `single_plane` (default) - all sources at one redshift
-        `known_z_src` - known individual source galaxy redshifts, e.g. discrete case
-        `z_src_distribution` - known source redshift distribution, e.g. continuous case requiring integration.
-
-    Returns
-    -------
-    gammat : array-like, float
-        tangential shear
-
-    Notes
-    -----
-    We will need gamma inf and kappa inf for alternative z_src_models using Beta_s.
-    AIM: Don't we want to raise exceptions rather than errors here?
-    '''
-    delta_sigma = predict_excess_surface_density(r_proj, mdelta, cdelta, cosmo, Delta=Delta,
-                                                   halo_profile_parameterization=halo_profile_parameterization)
-
-    if z_src_model == 'single_plane':
-        sigma_c = get_critical_surface_density(cosmo, z_source, z_cluster)
-        gammat = delta_sigma / sigma_c
-        return gammat
-    elif z_src_model == 'known_z_src': # Discrete case
-        NotImplementedError('Need to implemnt Beta_s functionality, or average delta_sigma/sigma_c gamma_t = Beta_s*gamma_inf')
-    elif z_src_model == 'z_src_distribution' : # Continuous ( from a distribution) case
-        NotImplementedError('Need to implement Beta_s calculation from integrating distribution of redshifts in each radial bin')
-
-def predict_convergence(r_proj, mdelta, cdelta, z_cluster, z_source, cosmo, Delta=200, halo_profile_parameterization='nfw', z_src_model='single_plane'):
-    '''
-    Computes the mass convergence $\kappa = \frac{\Sigma}{\Sigma_{crit}}$ or $\kappa = \kappa_\inf \times \Beta_s$
-
-    Parameters
-    ----------
-    r_proj : array-like
-        The projected radial positions in Mpc/h.
-    mdelta : float
-        Galaxy cluster mass in Msun/h.
-    cdelta : float
-        Galaxy cluster NFW concentration.
-    z_cluster : float
-        Galaxy cluster redshift
-    z_source : array-like, float
-        Background source galaxy redshift(s)
-    cosmo : pyccl.core.Cosmology object
-        CCL Cosmology object
-    Delta : int, optional
-        Mass overdensity definition.  Defaults to 200.
-    halo_profile_parameterization : str, optional
-        Profile model parameterization, with the following supported options:
-        `nfw` (default) - [insert citation here]
-    z_src_model : str, optional
-        Source redshift model, with the following supported options:
-        `single_plane` (default) - all sources at one redshift
-        `known_z_src` - known individual source galaxy redshifts, e.g. discrete case
-        `z_src_distribution` - known source redshift distribution, e.g. continuous case requiring integration.
-
-    Returns
-    -------
-    kappa : array-like, float
-        Mass convergence, kappa.
-
-    Notes
-    -----
-    AIM: Don't we want to raise exceptions rather than errors here?
-    '''
-    sigma = predict_surface_density(r_proj, mdelta, cdelta, cosmo, Delta=Delta, halo_profile_parameterization=halo_profile_parameterization)
-
-    if z_src_model == 'single_plane':
-        sigma_c = get_critical_surface_density(cosmo, z_cluster, z_source)
-        kappa = sigma / sigma_c
-        return kappa
-    elif z_src_model == 'known_z_src': # Discrete case
-        NotImplementedError('Need to implemnt Beta_s functionality, or average sigma/sigma_c kappa_t = Beta_s*kappa_inf')
-    elif z_src_model == 'z_src_distribution': # Continuous ( from a distribution) case
-        NotImplementedError('Need to implement Beta_s calculation from integrating distribution of redshifts in each radial bin')
-
-def predict_reduced_tangential_shear(r_proj, mdelta, cdelta, z_cluster, z_source, cosmo, Delta=200, halo_profile_parameterization='nfw', z_src_model='single_plane'):
-    '''
-    Computes the reduced tangential shear $g_t = \frac{\\gamma_t}{1-\\kappa}$.
-
-    Parameters
-    ----------
-    r_proj : array-like
-        The projected radial positions in Mpc/h.
-    mdelta : float
-        Galaxy cluster mass in Msun/h.
-    cdelta : float
-        Galaxy cluster NFW concentration.
-    z_cluster : float
-        Galaxy cluster redshift
-    z_source : array-like, float
-        Background source galaxy redshift(s)
-    cosmo : pyccl.core.Cosmology object
-        CCL Cosmology object
-    Delta : int, optional
-        Mass overdensity definition.  Defaults to 200.
-    halo_profile_parameterization : str, optional
-        Profile model parameterization, with the following supported options:
-        `nfw` (default) - [insert citation here]
-    z_src_model : str, optional
-        Source redshift model, with the following supported options:
-        `single_plane` (default) - all sources at one redshift
-        `known_z_src` - known individual source galaxy redshifts, e.g. discrete case
-        `z_src_distribution` - known source redshift distribution, e.g. continuous case requiring integration.
-
-    Returns
-    -------
-    gt : array-like, float
-        Reduced tangential shear
-
-    Notes
-    -----
-    AIM: Don't we want to raise exceptions rather than errors here?
-    '''
-    if z_src_model == 'single_plane':
-        kappa = predict_convergence(r_proj, mdelta, cdelta, z_cluster, z_source, cosmo, Delta,
-                                         halo_profile_parameterization,
-                                        z_src_model)
-        gamma_t = predict_tangential_shear(r_proj, mdelta, cdelta, z_cluster, z_source, cosmo, Delta,
-                                         halo_profile_parameterization,
-                                        z_src_model)
-        gt = gamma_t / (1 - kappa)
-        return gt
-    elif z_src_model == 'known_z_src': # Discrete case
-        NotImplementedError('Need to implemnt Beta_s functionality, or average sigma/sigma_c kappa_t = Beta_s*kappa_inf')
-    elif z_src_model == 'z_src_distribution': # Continuous ( from a distribution) case
-<<<<<<< HEAD
-        NotImplementedError('Need to implement Beta_s and Beta_s2 calculation from integrating distribution of redshifts in each radial bin')
-
-def create_ccl_cosmo_object_from_astropy(astropy_cosmology_object) :
-    ''' 
-    Generates a ccl looking cosmology object (with all values needed for profilepredicting) 
-    from an astropy cosmology object.  THIS IS A MONKEY PATCH NEED TO CHANGE LATER!!!
-
-    Parameters
-    ----------
-    astropy_cosmology_object : ccl cosmo object 
-
-    Returns
-    ----------
-    cosmo_ccl : ccl cosmo disctionary 
-
-    Notes
-    ----------
-
-    
-    Example:
-    -------
-    Need to replace: 
-    cosmo_ccl = ccl.Cosmology(Omega_c=0.27, Omega_b=0.045, h=0.67, A_s=2.1e-9, n_s=0.96)
-
-    with 
-
-    from astropy.cosmology import FlatLambdaCDM
-    astropy_cosmology_object = FlatLambdaCDM(H0=70, Om0=0.27, Ob0=0.045)
-    astropy_cosmology_object = 
-    cosmo_ccl = create_ccl_cosmo_object_from_astropy(astropy_cosmology_object)
-
-    '''
-    apy_cosmo = astropy_cosmology_object
-    ccl_cosmo = { 'Omega_c':apy_cosmo.Om0,
-                  'Omega_b':apy_cosmo.Ob0,
-                  'h':apy_cosmo.h,
-                  'H0':apy_cosmo.H0.value,
-    }
-
-    
-    
-    return ccl_cosmo
-
-    
-=======
-        NotImplementedError('Need to implement Beta_s and Beta_s2 calculation from integrating distribution of redshifts in each radial bin')
->>>>>>> 9286a35d
